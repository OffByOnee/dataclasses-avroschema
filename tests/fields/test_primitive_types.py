import dataclasses
import typing

import pytest

from dataclasses_avroschema import AvroField
from dataclasses_avroschema.fields import field_utils, mapper

from . import consts

PYTHON_IMMUTABLE_TYPES = mapper.IMMUTABLE_FIELDS_CLASSES.keys()


@pytest.mark.parametrize("primitive_type", PYTHON_IMMUTABLE_TYPES)
def test_primitive_types(primitive_type):
    name = "a_field"
    field = AvroField(name, primitive_type, default=dataclasses.MISSING)

    assert {"name": name, "type": field.avro_type} == field.to_dict()


@pytest.mark.parametrize("primitive_type", PYTHON_IMMUTABLE_TYPES)
def test_primitive_types_with_default_value_none(primitive_type):
    name = "a_field"
    field = AvroField(name, primitive_type, default=None)

    if field.avro_type == field_utils.NULL:
        avro_type = field_utils.NULL
    else:
        avro_type = [field_utils.NULL, field.avro_type]

    assert {"name": name, "type": avro_type, "default": None} == field.to_dict()


@pytest.mark.parametrize("primitive_type,default", consts.PRIMITIVE_TYPES_AND_DEFAULTS)
def test_primitive_types_with_default_value(primitive_type, default):
    name = "a_field"
    field = AvroField(name, primitive_type, default=default)

    if field.avro_type == field_utils.BYTES:
        default = default.decode()

    assert {"name": name, "type": field.avro_type, "default": default} == field.to_dict()


@pytest.mark.parametrize("primitive_type,default", consts.PRIMITIVE_TYPES_AND_DEFAULTS)
def test_primitive_types_with_default_factory_value(primitive_type, default):
    name = "a_field"

    field = AvroField(name, primitive_type, default_factory=lambda: default)
    result = field.to_dict()

    if field.avro_type == field_utils.BYTES:
        default = default.decode()

    assert {"name": name, "type": field.avro_type, "default": default} == result


@pytest.mark.parametrize("primitive_type,invalid_default", consts.PRIMITIVE_TYPES_AND_INVALID_DEFAULTS)
def test_invalid_default_values(primitive_type, invalid_default):
    name = "a_field"
    field = AvroField(name, primitive_type, default=invalid_default)

<<<<<<< HEAD
    msg = f"Invalid default type {type(invalid_default)} for field {name}. Default should be {primitive_type}"
=======
    if primitive_type is None:
        primitive_type = type(None)

    msg = f"Invalid default type. Default should be {primitive_type}"
>>>>>>> 4a1e4f36
    with pytest.raises(AssertionError, match=msg):
        field.to_dict()


def test_invalid_type():
    name = "a_field"
    msg = f"Type {typing.Any} for field {name} is unknown. Please check the valid types at https://marcosschroh.github.io/dataclasses-avroschema/fields_specification/#avro-field-and-python-types-summary"  # noqa
    with pytest.raises(ValueError, match=msg):
        AvroField(name, typing.Any)<|MERGE_RESOLUTION|>--- conflicted
+++ resolved
@@ -61,14 +61,10 @@
     name = "a_field"
     field = AvroField(name, primitive_type, default=invalid_default)
 
-<<<<<<< HEAD
-    msg = f"Invalid default type {type(invalid_default)} for field {name}. Default should be {primitive_type}"
-=======
     if primitive_type is None:
         primitive_type = type(None)
 
-    msg = f"Invalid default type. Default should be {primitive_type}"
->>>>>>> 4a1e4f36
+    msg = f"Invalid default type {type(invalid_default)} for field {name}. Default should be {primitive_type}"
     with pytest.raises(AssertionError, match=msg):
         field.to_dict()
 
