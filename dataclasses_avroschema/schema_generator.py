import dataclasses
import enum
import inspect
import json
from collections import OrderedDict
from typing import Any, Callable, Dict, List, Optional, Set, Tuple, Type, TypeVar, Union

from dacite import Config, from_dict
from fastavro.validation import validate

from . import case, serialization
from .fields.base import Field
<<<<<<< HEAD
from .fields.fields import LiteralField
from .schema_definition import AvroSchemaDefinition
=======
from .parser import Parser
>>>>>>> 4a1e4f36
from .types import JsonDict
from .utils import SchemaMetadata, standardize_custom_type

AVRO = "avro"
AVRO_JSON = "avro-json"


CT = TypeVar("CT", bound="AvroModel")


class AvroModel:
<<<<<<< HEAD
    schema_def: Optional[AvroSchemaDefinition] = None
    klass: Optional[Type] = None
    metadata: Optional[SchemaMetadata] = None
    user_defined_types: Set = set()
    parent: Any = None
    rendered_schema: OrderedDict = dataclasses.field(default_factory=OrderedDict)
    field_type_hooks: Optional[Dict[Any, Callable[[Any], Any]]] = None

    def __post_init__(self) -> None:
        """
        Performs validation on field types that require it
        """
        # Call generate_schema to populate schema_def, so that we can retrieve fields map
        _ = self.generate_schema()
        fields_schema_map = self.schema_def.get_fields_map()  # type: ignore

        for key, value in self.asdict().items():
            if self.metadata and key in self.metadata.exclude:
                # Skip excluded fields
                continue
            field_schema_type = fields_schema_map[key]
            field_schema_type.validate_value(value)
=======
    _parser: Optional[Parser] = None
    _klass: Optional[Type] = None
    _metadata: Optional[SchemaMetadata] = None
    _user_defined_types: Set = set()
    _parent: Any = None
    _rendered_schema: OrderedDict = dataclasses.field(default_factory=OrderedDict)
>>>>>>> 4a1e4f36

    @classmethod
    def generate_dataclass(cls: Type[CT]) -> Type[CT]:
        if dataclasses.is_dataclass(cls):
            return cls  # type: ignore
        return dataclasses.dataclass(cls)

    @classmethod
    def generate_metadata(cls: Type[CT]) -> SchemaMetadata:
        meta = getattr(cls._klass, "Meta", type)

        return SchemaMetadata.create(meta)

    @classmethod
    def generate_schema(cls: Type[CT], schema_type: str = "avro") -> Optional[OrderedDict]:
        if cls._parser is None or cls.__mro__[1] != AvroModel:
            # Generate dataclass and metadata
            cls._klass = cls.generate_dataclass()

            # let's live open the possibility to define different
            # schema definitions like json
            if schema_type == "avro":
                # cache the schema
                cls._parser = cls._generate_parser()
                cls._rendered_schema = cls._parser.render()
            else:
                raise ValueError("Invalid type. Expected avro schema type.")

        return cls._rendered_schema

    @classmethod
    def _generate_parser(cls: Type[CT]) -> Parser:
        cls._metadata = cls.generate_metadata()
        return Parser(type=cls._klass, metadata=cls._metadata, parent=cls._parent or cls)

    @classmethod
    def avro_schema(cls: Type[CT], case_type: Optional[str] = None) -> str:
        return json.dumps(cls.avro_schema_to_python(case_type=case_type))

    @classmethod
    def avro_schema_to_python(
        cls: Type[CT], parent: Optional["AvroModel"] = None, case_type: Optional[str] = None
    ) -> Dict[str, Any]:
        if parent is not None:
            # in this case the current class is a child with a parent
            # we recalculate the schema definition to prevent re usages
            cls._parent = parent
            cls._parser = None
        else:
            # This happens when an AvroModel is the root of the tree (first class in the hierarchy)
            # Because intermediate schemas can be reused as a root later, we need to reset them
            # Example with A as a root:
            #     A -> B -> C -> D
            #
            # After generating the A.avro_schema the parent of B is A,
            # if we want to do B.avro_schema (now B is the root)
            # B should clean the data that was only valid when it was the child
            cls._reset_parser()

        avro_schema = cls.generate_schema(schema_type=AVRO)

        if case_type is not None:
            avro_schema = case.case_record(cls._rendered_schema, case_type)  # type: ignore

        return json.loads(json.dumps(avro_schema))

    @classmethod
    def get_fields(cls: Type[CT]) -> List[Field]:
        if cls._parser is None:
            cls.generate_schema()
        return cls._parser.fields  # type: ignore

    @classmethod
    def _reset_parser(cls: Type[CT]) -> None:
        """
        Reset all the values to original state.
        """
        cls._user_defined_types = set()
        cls._parser = None
        cls._parent = None

    def asdict(self, standardize_factory: Optional[Callable[..., Any]] = None) -> JsonDict:
        if standardize_factory is not None:
            return dataclasses.asdict(self, dict_factory=lambda x: {key: standardize_factory(value) for key, value in x})  # type: ignore
        return dataclasses.asdict(self)  # type: ignore

    def serialize(self, serialization_type: str = AVRO) -> bytes:
        schema = self.avro_schema_to_python()

        return serialization.serialize(
            self.asdict(standardize_factory=standardize_custom_type),
            schema,
            serialization_type=serialization_type,
        )

    @classmethod
    def deserialize(
        cls: Type[CT],
        data: bytes,
        serialization_type: str = AVRO,
        create_instance: bool = True,
        writer_schema: Optional[Union[JsonDict, Type[CT]]] = None,
    ) -> Union[JsonDict, CT]:
        if inspect.isclass(writer_schema) and issubclass(writer_schema, AvroModel):
            # mypy does not undersdtand redefinitions
            writer_schema: JsonDict = writer_schema.avro_schema_to_python()  # type: ignore

        schema = cls.avro_schema_to_python()
        payload = serialization.deserialize(
            data, schema, serialization_type=serialization_type, writer_schema=writer_schema  # type: ignore
        )
        obj = cls.parse_obj(payload)

        if not create_instance:
            return obj.asdict()
        return obj

    @classmethod
    def parse_obj(cls: Type[CT], data: Dict) -> CT:
        return from_dict(data_class=cls, data=data, config=cls.config())

    def validate(self) -> bool:
        schema = self.avro_schema_to_python()
        return validate(self.asdict(), schema)

    def to_dict(self) -> JsonDict:
        # Serialize using the current AVRO schema to get proper field representations
        # and after that convert into python
        return self.asdict()

    def to_json(self) -> str:
        data = serialization.to_json(self.asdict())
        return json.dumps(data)

    @classmethod
    def get_field_type_hooks(cls: Type[CT]) -> Dict[Any, Callable[[Any], Any]]:
        """
        Workaround until dacite.from_dict supports fields of type
        Literal[enum.Enum]
        """
        if not cls.field_type_hooks:
            field_type_hooks: Dict[Any, Callable[[Any], Any]] = {}

            def populate_hooks(model: Type[AvroModel], field_type_hooks: dict) -> None:
                fields_schema_map = model.schema_def.get_fields_map()  # type: ignore

                for field in fields_schema_map.values():
                    if isinstance(field, LiteralField):
                        field_type_hooks[field.type] = field.get_dacite_typehook_transformer()
                    elif inspect.isclass(field.type) and issubclass(field.type, AvroModel):
                        # This field is a nested model, so recurse
                        populate_hooks(field.type, field_type_hooks)

            populate_hooks(cls, field_type_hooks)
            cls.field_type_hooks = field_type_hooks

        return cls.field_type_hooks

    @classmethod
    def config(cls: Type[CT]) -> Config:
        """
        Get the default config for dacite and always include the self reference
        """
        # We need to make sure that the `avro schemas` has been generated, otherwise cls._klass is empty
        # It won't affect the performance because the rendered schema will be store in cls._rendered_schema
        cls.generate_schema()
        dacite_user_config = cls._metadata.dacite_config  # type: ignore

        dacite_config = {
            "check_types": False,
            "cast": [],
            "forward_references": {
                cls._klass.__name__: cls._klass,  # type: ignore
            },
            "type_hooks": cls.get_field_type_hooks(),
        }

        if dacite_user_config is not None:
            dacite_config.update(dacite_user_config)

        config = Config(**dacite_config)  # type: ignore

        # we always need to have this values regardless
        # the user config
        config.cast.extend([Tuple, tuple, enum.Enum])  # type: ignore
        return config

    @classmethod
    def fake(cls: Type[CT], **data: Dict[str, Any]) -> CT:
        """
        Creates a fake instance of the model.

        Attributes:
            data: Dict[str, Any] represent the user values to use in the instance
        """
        # only generate fakes for fields that were not provided in data
        payload = {field.name: field.fake() for field in cls.get_fields() if field.name not in data.keys()}
        payload.update(data)

        return from_dict(data_class=cls, data=payload, config=cls.config())<|MERGE_RESOLUTION|>--- conflicted
+++ resolved
@@ -10,12 +10,8 @@
 
 from . import case, serialization
 from .fields.base import Field
-<<<<<<< HEAD
 from .fields.fields import LiteralField
-from .schema_definition import AvroSchemaDefinition
-=======
 from .parser import Parser
->>>>>>> 4a1e4f36
 from .types import JsonDict
 from .utils import SchemaMetadata, standardize_custom_type
 
@@ -27,37 +23,28 @@
 
 
 class AvroModel:
-<<<<<<< HEAD
-    schema_def: Optional[AvroSchemaDefinition] = None
-    klass: Optional[Type] = None
-    metadata: Optional[SchemaMetadata] = None
-    user_defined_types: Set = set()
-    parent: Any = None
-    rendered_schema: OrderedDict = dataclasses.field(default_factory=OrderedDict)
-    field_type_hooks: Optional[Dict[Any, Callable[[Any], Any]]] = None
-
-    def __post_init__(self) -> None:
-        """
-        Performs validation on field types that require it
-        """
-        # Call generate_schema to populate schema_def, so that we can retrieve fields map
-        _ = self.generate_schema()
-        fields_schema_map = self.schema_def.get_fields_map()  # type: ignore
-
-        for key, value in self.asdict().items():
-            if self.metadata and key in self.metadata.exclude:
-                # Skip excluded fields
-                continue
-            field_schema_type = fields_schema_map[key]
-            field_schema_type.validate_value(value)
-=======
     _parser: Optional[Parser] = None
     _klass: Optional[Type] = None
     _metadata: Optional[SchemaMetadata] = None
     _user_defined_types: Set = set()
     _parent: Any = None
     _rendered_schema: OrderedDict = dataclasses.field(default_factory=OrderedDict)
->>>>>>> 4a1e4f36
+    _field_type_hooks: Optional[Dict[Any, Callable[[Any], Any]]] = None
+
+    def __post_init__(self) -> None:
+        """
+        Performs validation on field types that require it
+        """
+        # Call generate_schema to populate schema_def, so that we can retrieve fields map
+        _ = self.generate_schema()
+        fields_schema_map = self._parser.get_fields_map()  # type: ignore
+
+        for key, value in self.asdict().items():
+            if self._metadata and key in self._metadata.exclude:
+                # Skip excluded fields
+                continue
+            field_schema_type = fields_schema_map[key]
+            field_schema_type.validate_value(value)
 
     @classmethod
     def generate_dataclass(cls: Type[CT]) -> Type[CT]:
@@ -198,23 +185,23 @@
         Workaround until dacite.from_dict supports fields of type
         Literal[enum.Enum]
         """
-        if not cls.field_type_hooks:
+        if not cls._field_type_hooks:
             field_type_hooks: Dict[Any, Callable[[Any], Any]] = {}
 
-            def populate_hooks(model: Type[AvroModel], field_type_hooks: dict) -> None:
-                fields_schema_map = model.schema_def.get_fields_map()  # type: ignore
+            def populate_hooks(model: Type[AvroModel], _field_type_hooks: dict) -> None:
+                fields_schema_map = model._parser.get_fields_map()  # type: ignore
 
                 for field in fields_schema_map.values():
                     if isinstance(field, LiteralField):
-                        field_type_hooks[field.type] = field.get_dacite_typehook_transformer()
+                        _field_type_hooks[field.type] = field.get_dacite_typehook_transformer()
                     elif inspect.isclass(field.type) and issubclass(field.type, AvroModel):
                         # This field is a nested model, so recurse
-                        populate_hooks(field.type, field_type_hooks)
+                        populate_hooks(field.type, _field_type_hooks)
 
             populate_hooks(cls, field_type_hooks)
-            cls.field_type_hooks = field_type_hooks
-
-        return cls.field_type_hooks
+            cls._field_type_hooks = field_type_hooks
+
+        return cls._field_type_hooks
 
     @classmethod
     def config(cls: Type[CT]) -> Config:
